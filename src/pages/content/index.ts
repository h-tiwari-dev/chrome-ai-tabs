--- conflicted
+++ resolved
@@ -1,15 +1,6 @@
-<<<<<<< HEAD
 import "./style.scss";
-try {
-  console.log("content loaded");
-  injectContentViewScript();
-} catch (e) {
-  console.error(e);
-}
+console.log("content loaded");
 
-=======
-console.log("content loaded");
->>>>>>> d55f4266
 /**
  * @description
  * Chrome extensions don't support modules in content scripts.
